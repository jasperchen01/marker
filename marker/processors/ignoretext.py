--- conflicted
+++ resolved
@@ -18,13 +18,9 @@
             Default is 0.6.
     """
     block_types = (BlockTypes.Text,)
-<<<<<<< HEAD
     common_element_threshold = .25
     max_blocks = 1
     text_match_threshold = 90
-=======
-    common_element_threshold = .6
->>>>>>> 243ae0b9
 
     def __call__(self, document: Document):
         first_blocks = []
